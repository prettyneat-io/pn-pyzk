# pyzk

pyzk is an unofficial library of zksoftware the fingerprint attendance machine.

# Installation

[![Build Status](https://travis-ci.org/kurenai-ryu/pyzk.svg?branch=master)](https://travis-ci.org/kurenai-ryu/pyzk)

replace original pyzk, if it was installed

```sh
pip install -U git+https://github.com/kurenai-ryu/pyzk.git
```

or using pipenv:

```sh
pipenv install git+https://gith.com/kurenai-ryu/pyzk#egg=pyzk
```

or clone and execute:

```sh
python setup.py install
```

or in your project, append the path of this project

```python
import sys
import os
sys.path.insert(1,os.path.abspath("./pyzk"))
from zk import ZK, const
```

# Documentation

Complete documentation of the original project can be found at [Readthedocs](http://pyzk.readthedocs.io/en/latest/ "pyzk's readthedocs") .

# Api Usage

Just create a ZK object and you will be ready to call api.

* Basic Usage
```python
from zk import ZK, const

conn = None
zk = ZK('192.168.1.201', port=4370, timeout=5, password=0, force_udp=False, ommit_ping=False)
try:
    print ('Connecting to device ...')
    conn = zk.connect()
    print ('Disabling device ...')
    conn.disable_device()
    print ('Firmware Version: : {}'.format(conn.get_firmware_version()))
    # print '--- Get User ---'
    users = conn.get_users()
    for user in users:
        privilege = 'User'
        if user.privilege == const.USER_ADMIN:
            privilege = 'Admin'

        print ('- UID #{}'.format(user.uid))
        print ('  Name       : {}'.format(user.name))
        print ('  Privilege  : {}'.format(privilege))
        print ('  Password   : {}'.format(user.password))
        print ('  Group ID   : {}'.format(user.group_id))
        print ('  User  ID   : {}'.format(user.user_id))

    print ("Voice Test ...")
    conn.test_voice()
    print ('Enabling device ...')
    conn.enable_device()
except Exception as e:
    print ("Process terminate : {}".format(e))
finally:
    if conn:
        conn.disconnect()
```

* Connect/Disconnect

```python
conn = zk.connect()
conn.disconnect()
```

* Disable/Enable Connected Device

```python
conn.disable_device()
conn.enable_device()
```

* Get and Set Time

```python
from datetime import datetime

zktime = conn.get_time()
print zktime

newtime = datetime.today()
conn.set_time(newtime)
```


* Ger Firmware Version and extra information

```python
conn.get_firmware_version()
conn.get_serialnumber()
conn.get_platform()
conn.get_device_name()
conn.get_face_version()
conn.get_fp_version()
conn.get_extend_fmt()
conn.get_user_extend_fmt()
conn.get_face_fun_on()
conn.get_compat_old_firmware()
conn.get_network_params()
conn.get_mac()
conn.get_pin_width()
```

* Get Device use and free Space

```python
conn.read_sizes()
print(conn)
#also:
conn.users
conn.fingers
conn.records
conn.users_cap
conn.fingers_cap
conn.records_cap
```

* User Operation

```python
# Create user
conn.set_user(uid=1, name='Fanani M. Ihsan', privilege=const.USER_ADMIN, password='12345678', group_id='', user_id='123', card=0)
# Get all users (will return list of User object)
users = conn.get_users()
# Delete User
conn.delete_user(uid=1)
```
there is also an `enroll_user()` (but it doesn't work with some tcp ZK8 devices)

<<<<<<< HEAD

* Fingerprints

```python
# Get  a single Fingerprint (will return a Finger object)
template = conn.get_user_template(uid=1, temp_id=0) #temp_id is the finger to read 0~9
# Get all fingers from DB (will return a list of Finger objects)
fingers = conn.get_templates()

# to restore a finger, we need to assemble with the corresponding user
# pass a User object and a list of finger (max 10) to save

conn.save_user_template(user, [fing1 ,fing2])
=======
* Remote Fingerprint Enrollment
```
zk.enroll_user('23')
```

* Attendance Record
>>>>>>> 7a8a847a
```


* Attendance Record
```python
# Get attendances (will return list of Attendance object)
attendances = conn.get_attendance()
# Clear attendances record
conn.clear_attendance()
```

* Test voice

```python
conn.test_voice(index=10) # beep or chirp
```

* Device Maintenance

```python
# shutdown connected device
conn.power_off()
# restart connected device
conn.restart()
# clear buffer
conn.free_data()
```

* Live Capture!

```python
# live capture! (timeout at 10s)
for attendance in conn.live_capture():
    if attendance is None:
        # implement here timeout logic
        pass
    else:
        print (attendance) # Attendance object
    #
    #if you need to break gracefully just set
    #   conn.end_live_capture = True
    #
    # On interactive mode,
    # use Ctrl+C to break gracefully
    # this way it restores timeout
    # and disables live capture
```

**Test Machine**

```sh
usage: ./test_machine.py [-h] [-a ADDRESS] [-p PORT] [-T TIMEOUT] [-P PASSWORD]
                         [-f] [-t] [-r] [-u] [-l] [-D DELETEUSER] [-A ADDUSER]
                         [-E ENROLLUSER] [-F FINGER]

ZK Basic Reading Tests

optional arguments:
  -h, --help            show this help message and exit
  -a ADDRESS, --address ADDRESS
                        ZK device Address [192.168.1.201]
  -p PORT, --port PORT  ZK device port [4370]
  -T TIMEOUT, --timeout TIMEOUT
                        Default [10] seconds (0: disable timeout)
  -P PASSWORD, --password PASSWORD
                        Device code/password
  -b, --basic           get Basic Information only. (no bulk read, ie: users)
  -f, --force-udp       Force UDP communication
  -v, --verbose         Print debug information
  -t, --templates       Get templates / fingers (compare bulk and single read)
  -tr, --templates-raw  Get raw templates (dump templates)
  -r, --records         Get attendance records
  -u, --updatetime      Update Date/Time
  -l, --live-capture    Live Event Capture
  -o, --open-door       Open door

  -D DELETEUSER, --deleteuser DELETEUSER
                        Delete a User (uid)
  -A ADDUSER, --adduser ADDUSER
                        Add a User (uid) (and enroll)
  -E ENROLLUSER, --enrolluser ENROLLUSER
                        Enroll a User (uid)
  -F FINGER, --finger FINGER
                        Finger for enroll (fid=0)

```

**Backup/Restore (Users and fingers only!!!)** *(WARNING! destructive test! do it at your own risk!)*

```sh
usage: ./test_backup_restore.py [-h] [-a ADDRESS] [-p PORT] [-T TIMEOUT]
                              [-P PASSWORD] [-f] [-v] [-r]
                              [filename]

ZK Basic Backup/Restore Tool

positional arguments:
  filename              backup filename (default [serialnumber].bak)

optional arguments:
  -h, --help            show this help message and exit
  -a ADDRESS, --address ADDRESS
                        ZK device Address [192.168.1.201]
  -p PORT, --port PORT  ZK device port [4370]
  -T TIMEOUT, --timeout TIMEOUT
                        Default [10] seconds (0: disable timeout)
  -P PASSWORD, --password PASSWORD
                        Device code/password
  -f, --force-udp       Force UDP communication
  -v, --verbose         Print debug information
  -E, --erase           clean the device after writting backup!
  -r, --restore         Restore from backup
  -c, --clear-attendance
                        On Restore, also clears the attendance [default keep
                        attendance]
```

to restore on a different device, make sure to specify the `filename`. on restoring, it asks for the serial number of the destination device (to make sure it was correct, as it deletes all data) WARNING. there is no way to restore attendance data, you can keep it or clear it, but once cleared, there is no way to restore it. 

# Compatible devices

```
Firmware Version : Ver 6.21 Nov 19 2008
Platform : ZEM500
DeviceName : U580

Firmware Version : Ver 6.60 Oct 29 2012
Platform : ZEM800_TFT
DeviceName : iFace402/ID

Firmware Version : Ver 6.60 Dec 27 2014
Platform : ZEM600_TFT
DeviceName : iFace800/ID

Firmware Version : Ver 6.60 Mar 18 2013
Platform : ZEM560
DeviceName : MA300

Firmware Version : Ver 6.60 Dec 1 2010
Platform : ZEM510_TFT
DeviceName : T4-C

Firmware Version : Ver 6.60 Apr 9 2010
Platform : ZEM510_TFT
DeviceName : T4-C

Firmware Version : Ver 6.60 Mar 18 2011
Platform : ZEM600_TFT
DeviceName : iClock260

Firmware Version : Ver 6.60 Nov 6 2017 (remote tested with correct results)
Platform : ZMM220_TFT
DeviceName : (unknown device) (broken info but at least the important data was read)

Firmware Version : Ver 6.60 Jun 9 2017
Platform : JZ4725_TFT
DeviceName : K20 (latest checked correctly!)
```



### Latest tested (not really confirmed)

```
Firmware Version : Ver 6.60 Jun 16 2015
Platform : JZ4725_TFT
DeviceName : iClock260

Firmware Version : Ver 6.60 Jun 16 2015
Platform : JZ4725_TFT
DeviceName : K14 (not tested, but same behavior like the other one)



Firmware Version : Ver 6.60 Jun 5 2015
Platform : ZMM200_TFT
DeviceName : iClock3000/ID (Active testing! latest fix)

Firmware Version : Ver 6.70 Jul 12 2013
Platform : ZEM600_TFT
DeviceName : iClock880-H/ID (Active testing! latest fix)
```

### Not Working (needs more tests, more information)

```
Firmware Version : Ver 6.4.1 (build 99) (display version 2012-08-31)
Platform : 
DeviceName : iClock260 (no capture data - probably similar problem as the latest TESTED)
```

If you have another version tested and it worked, please inform me to update this list!

# Related Project

* [zkcluster](https://github.com/kurenai-ryu/zkcluster/ "zkcluster project") is a django apps to manage multiple fingerprint devices. (Initial support form the [original project](https://github.com/fananimi/zkcluster/))

# Related Project (TODO: check compatibility with this fork)

* [Driji](https://github.com/fananimi/driji/ "Driji project") is an attendance apps based fingerprint for school

# Todo

* Create better documentation
* ~~Finger template downloader & uploader~~
* HTTP Rest api
* ~~Create real time api (if possible)~~
* and much more ...<|MERGE_RESOLUTION|>--- conflicted
+++ resolved
@@ -149,8 +149,6 @@
 ```
 there is also an `enroll_user()` (but it doesn't work with some tcp ZK8 devices)
 
-<<<<<<< HEAD
-
 * Fingerprints
 
 ```python
@@ -163,14 +161,10 @@
 # pass a User object and a list of finger (max 10) to save
 
 conn.save_user_template(user, [fing1 ,fing2])
-=======
+
 * Remote Fingerprint Enrollment
 ```
 zk.enroll_user('23')
-```
-
-* Attendance Record
->>>>>>> 7a8a847a
 ```
 
 
@@ -364,14 +358,6 @@
 
 If you have another version tested and it worked, please inform me to update this list!
 
-# Related Project
-
-* [zkcluster](https://github.com/kurenai-ryu/zkcluster/ "zkcluster project") is a django apps to manage multiple fingerprint devices. (Initial support form the [original project](https://github.com/fananimi/zkcluster/))
-
-# Related Project (TODO: check compatibility with this fork)
-
-* [Driji](https://github.com/fananimi/driji/ "Driji project") is an attendance apps based fingerprint for school
-
 # Todo
 
 * Create better documentation
