# -*- coding: utf-8 -*-
from .base import ZK

<<<<<<< HEAD
VERSION = (0, 9)
=======
VERSION = (0, 6)
>>>>>>> 7a8a847a

__all__ = ['ZK']<|MERGE_RESOLUTION|>--- conflicted
+++ resolved
@@ -1,10 +1,6 @@
 # -*- coding: utf-8 -*-
 from .base import ZK
 
-<<<<<<< HEAD
 VERSION = (0, 9)
-=======
-VERSION = (0, 6)
->>>>>>> 7a8a847a
 
 __all__ = ['ZK']