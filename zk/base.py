# -*- coding: utf-8 -*-
import sys
#from builtins import str
from datetime import datetime
from socket import AF_INET, SOCK_DGRAM, SOCK_STREAM, socket, timeout
from struct import pack, unpack
import codecs

from zk import const
from zk.attendance import Attendance
from zk.exception import ZKErrorResponse, ZKNetworkError
from zk.user import User
from zk.finger import Finger

def safe_cast(val, to_type, default=None):
    #https://stackoverflow.com/questions/6330071/safe-casting-in-python
    try:
        return to_type(val)
    except (ValueError, TypeError):
        return default


def make_commkey(key, session_id, ticks=50):
    """take a password and session_id and scramble them to send to the time
    clock.
    copied from commpro.c - MakeKey"""
    key = int(key)
    session_id = int(session_id)
    k = 0
    for i in range(32):
        if (key & (1 << i)):
            k = (k << 1 | 1)
        else:
            k = k << 1
    k += session_id

    k = pack(b'I', k)
    k = unpack(b'BBBB', k)
    k = pack(
        b'BBBB',
        k[0] ^ ord('Z'),
        k[1] ^ ord('K'),
        k[2] ^ ord('S'),
        k[3] ^ ord('O'))
    k = unpack(b'HH', k)
    k = pack(b'HH', k[1], k[0])

    B = 0xff & ticks
    k = unpack(b'BBBB', k)
    k = pack(
        b'BBBB',
        k[0] ^ B,
        k[1] ^ B,
        B,
        k[3] ^ B)
    return k

class ZK_helper(object):
    """ helper class """
    def __init__(self, ip, port=4370):
        self.address = (ip, port)
        self.ip = ip
        self.port = port
        #self.timeout = timeout
        #self.password = password # passint
        #self.firmware = int(firmware) #TODO check minor version?
        #self.tcp = tcp

    def test_ping(self):
        """
        Returns True if host responds to a ping request
        """
        import subprocess, platform
        # Ping parameters as function of OS
        ping_str = "-n 1" if  platform.system().lower()=="windows" else "-c 1 -W 5"
        args = "ping " + " " + ping_str + " " + self.ip
        need_sh = False if  platform.system().lower()=="windows" else True
        # Ping
        return subprocess.call(args,
                            stdout=subprocess.PIPE,
                            stderr=subprocess.PIPE,
                            shell=need_sh) == 0

    def test_tcp(self):
        self.client = socket(AF_INET, SOCK_STREAM)
        self.client.settimeout(10) # fixed test
        res = self.client.connect_ex(self.address)
        self.client.close()
        return res

    def test_udp(self): # WIP:
        self.client = socket(AF_INET, SOCK_DGRAM)
        self.client.settimeout(10) # fixed test

class ZK(object):
<<<<<<< HEAD
    """ Clase ZK """
    def __init__(self, ip, port=4370, timeout=60, password=0, force_udp=False, ommit_ping=False, verbose=False, encoding='UTF-8'):
        """ initialize instance """
        self.is_connect = False
        self.is_enabled = True #let's asume
        self.helper = ZK_helper(ip, port)
        self.__address = (ip, port)
        self.__sock = socket(AF_INET, SOCK_DGRAM)
        self.__sock.settimeout(timeout)
        self.__timeout = timeout
        self.__password = password # passint
        #self.firmware = int(firmware) #dummy
        self.force_udp = force_udp
        self.ommit_ping = ommit_ping
        self.verbose = verbose
        self.encoding = encoding
        User.encoding = encoding
        self.tcp = False
        self.users = 0
        self.fingers = 0
        self.records = 0
        self.dummy = 0
        self.cards = 0
        self.fingers_cap = 0
        self.users_cap = 0
        self.rec_cap = 0
        self.faces = 0
        self.faces_cap = 0
        self.fingers_av = 0
        self.users_av = 0
        self.rec_av = 0
        self.next_uid = 1
        self.next_user_id='1'
        self.user_packet_size = 28 # default zk6
        self.end_live_capture = False
        self.__session_id = 0
        self.__reply_id = const.USHRT_MAX-1
        self.__data_recv = None
        self.__data = None

    def __nonzero__(self):
        """ for boolean test"""
        return self.is_connect

    def __create_socket(self):
        """ based on self.tcp"""
        if self.tcp:
            self.__sock = socket(AF_INET, SOCK_STREAM)
            self.__sock.settimeout(self.__timeout)
            self.__sock.connect_ex(self.__address)
        else:
            self.__sock = socket(AF_INET, SOCK_DGRAM)
            self.__sock.settimeout(self.__timeout)

    def __create_tcp_top(self, packet):
        """ witch the complete packet set top header """
        length = len(packet)
        top = pack('<HHI', const.MACHINE_PREPARE_DATA_1, const.MACHINE_PREPARE_DATA_2, length)
        return top + packet
=======
    is_connect = False

    __data_recv = None
    __sesion_id = 0
    __reply_id = 0

    def __init__(self, ip, port=4370, timeout=60,password=0):
        self.__address = (ip, port)
        self.__sock = socket(AF_INET, SOCK_DGRAM)
        self.__sock.settimeout(timeout)
        self.__password = password
>>>>>>> 7a8a847a

    def __create_header(self, command, command_string, session_id, reply_id):
        '''
        Puts a the parts that make up a packet together and packs them into a byte string

        MODIFIED now, without initial checksum
        '''
        #checksum = 0 always? for calculating
        buf = pack('<4H', command, 0, session_id, reply_id) + command_string
        buf = unpack('8B' + '%sB' % len(command_string), buf)
        checksum = unpack('H', self.__create_checksum(buf))[0]
        reply_id += 1
        if reply_id >= const.USHRT_MAX:
            reply_id -= const.USHRT_MAX

        buf = pack('<4H', command, checksum, session_id, reply_id)
        return buf + command_string

    def __create_checksum(self, p):
        '''
        Calculates the checksum of the packet to be sent to the time clock
        Copied from zkemsdk.c
        '''
        l = len(p)
        checksum = 0
        while l > 1:
            checksum += unpack('H', pack('BB', p[0], p[1]))[0]
            p = p[2:]
            if checksum > const.USHRT_MAX:
                checksum -= const.USHRT_MAX
            l -= 2
        if l:
            checksum = checksum + p[-1]

        while checksum > const.USHRT_MAX:
            checksum -= const.USHRT_MAX

        checksum = ~checksum

        while checksum < 0:
            checksum += const.USHRT_MAX

        return pack('H', checksum)

    def __test_tcp_top(self, packet):
        """ return size!"""
        if len(packet)<=8:
            return 0 # invalid packet
        tcp_header = unpack('<HHI', packet[:8])
        if tcp_header[0] == const.MACHINE_PREPARE_DATA_1 and tcp_header[1] == const.MACHINE_PREPARE_DATA_2:
            return tcp_header[2]
        return 0 #never everis 0!

    def __send_command(self, command, command_string=b'', response_size=8):
        '''
        send command to the terminal
        '''
        buf = self.__create_header(command, command_string, self.__session_id, self.__reply_id)
        try:
            if self.tcp:
                top = self.__create_tcp_top(buf)
                self.__sock.send(top)
                self.__tcp_data_recv = self.__sock.recv(response_size + 8)
                self.__tcp_length = self.__test_tcp_top(self.__tcp_data_recv)
                if self.__tcp_length == 0:
                    raise ZKNetworkError("TCP packet invalid")
                self.__header = unpack('<4H', self.__tcp_data_recv[8:16])
                self.__data_recv = self.__tcp_data_recv[8:] # dirty hack
            else:
                self.__sock.sendto(buf, self.__address)
                self.__data_recv = self.__sock.recv(response_size)
                self.__header = unpack('<4H', self.__data_recv[:8])
        except Exception as e:
            raise ZKNetworkError(str(e))

        self.__response = self.__header[0]
        self.__reply_id = self.__header[3]
        self.__data = self.__data_recv[8:] #could be empty
        if self.__response in [const.CMD_ACK_OK, const.CMD_PREPARE_DATA, const.CMD_DATA]:
            return {
                'status': True,
                'code': self.__response
            }
        return {
            'status': False,
            'code': self.__response
        }

    def __ack_ok(self):
        """ event ack ok """
        buf = self.__create_header(const.CMD_ACK_OK, b'', self.__session_id, const.USHRT_MAX - 1)
        try:
            if self.tcp:
                top = self.__create_tcp_top(buf)
                self.__sock.send(top)
            else:
                self.__sock.sendto(buf, self.__address)
        except Exception as e:
            raise ZKNetworkError(str(e))

    def __get_data_size(self):
        """Checks a returned packet to see if it returned CMD_PREPARE_DATA,
        indicating that data packets are to be sent

        Returns the amount of bytes that are going to be sent"""
        response = self.__response
        if response == const.CMD_PREPARE_DATA:
            size = unpack('I', self.__data[:4])[0]
            return size
        else:
            return 0

    def __reverse_hex(self, hex):
        data = ''
        for i in reversed(xrange(len(hex) / 2)):
            data += hex[i * 2:(i * 2) + 2]
        return data

    def __decode_time(self, t):
        """Decode a timestamp retrieved from the timeclock

        copied from zkemsdk.c - DecodeTime"""
        """
        t = t.encode('hex')
        t = int(self.__reverse_hex(t), 16)
        if self.verbose: print ("decode from  %s "% format(t, '04x'))
        """
        t = unpack("<I", t)[0]
        second = t % 60
        t = t // 60

        minute = t % 60
        t = t // 60

        hour = t % 24
        t = t // 24

        day = t % 31 + 1
        t = t // 31

        month = t % 12 + 1
        t = t // 12

        year = t + 2000

        d = datetime(year, month, day, hour, minute, second)

        return d
    def __decode_timehex(self, timehex):
        """timehex string of six bytes"""
        year, month, day, hour, minute, second = unpack("6B", timehex)
        year += 2000
        d = datetime(year, month, day, hour, minute, second)
        return d
    def __encode_time(self, t):
        """Encode a timestamp so that it can be read on the timeclock
        """
        # formula taken from zkemsdk.c - EncodeTime
        # can also be found in the technical manual
        d = (
            ((t.year % 100) * 12 * 31 + ((t.month - 1) * 31) + t.day - 1) *
            (24 * 60 * 60) + (t.hour * 60 + t.minute) * 60 + t.second
        )
        return d

    def connect(self):
        '''
        connect to the device
        '''
<<<<<<< HEAD
        self.end_live_capture = False # jic
        if not self.ommit_ping and not self.helper.test_ping():
            raise ZKNetworkError("can't reach device (ping %s)" % self.__address[0])
        if not self.force_udp and self.helper.test_tcp() == 0: #ok
            self.tcp = True
            self.user_packet_size = 72 # default zk8
        self.__create_socket()# tcp based
        self.__session_id = 0
        self.__reply_id = const.USHRT_MAX - 1
        cmd_response = self.__send_command(const.CMD_CONNECT)
        self.__session_id = self.__header[2]
        if cmd_response.get('code') == const.CMD_ACK_UNAUTH:
            if self.verbose: print ("try auth")
            command_string = make_commkey(self.__password, self.__session_id)
            cmd_response = self.__send_command(const.CMD_AUTH, command_string)
=======

        command = const.CMD_CONNECT
        command_string = ''
        checksum = 0
        session_id = 0
        reply_id = const.USHRT_MAX - 1
        response_size = 8

        cmd_response = self.__send_command(command, command_string, checksum, session_id, reply_id, response_size)
        self.__sesion_id = unpack('HHHH', self.__data_recv[:8])[2]
        if cmd_response.get('code') == const.CMD_ACK_UNAUTH:
            command_string = make_commkey(self.__password, self.__sesion_id)
            cmd_response = self.__send_command(const.CMD_AUTH, command_string, checksum, self.__sesion_id,
                                               self.__reply_id, response_size)
>>>>>>> 7a8a847a
        if cmd_response.get('status'):
            self.is_connect = True
            # set the session id
            return self
        else:
            if cmd_response["code"] == const.CMD_ACK_UNAUTH:
                raise ZKErrorResponse("Unauthenticated")
            if self.verbose: print ("connect err response {} ".format(cmd_response["code"]))
            raise ZKErrorResponse("Invalid response: Can't connect")

    def disconnect(self):
        '''
        diconnect from the connected device
        '''
        self.is_connect = False
        cmd_response = self.__send_command(const.CMD_EXIT)
        if cmd_response.get('status'):
            if self.__sock:
                self.__sock.close() #leave to GC
            return True
        else:
            raise ZKErrorResponse("can't disconnect")

    def disable_device(self):
        '''
        disable (lock) device, ensure no activity when process run
        '''
        cmd_response = self.__send_command(const.CMD_DISABLEDEVICE)
        if cmd_response.get('status'):
            self.is_enabled = False
            return True
        else:
            raise ZKErrorResponse("Can't Disable")

    def enable_device(self):
        '''
        re-enable the connected device
        '''
        cmd_response = self.__send_command(const.CMD_ENABLEDEVICE)
        if cmd_response.get('status'):
            self.is_enabled = True
            return True
        else:
            raise ZKErrorResponse("Can't enable device")

    def get_firmware_version(self):
        '''
        return the firmware version
        '''
        cmd_response = self.__send_command(const.CMD_GET_VERSION,b'', 1024)
        if cmd_response.get('status'):
            firmware_version = self.__data.split(b'\x00')[0]
            return firmware_version.decode()
        else:
            raise ZKErrorResponse("Can't read frimware version")

    def get_serialnumber(self):
        '''
        return the serial number
        '''
        command = const.CMD_OPTIONS_RRQ
        command_string = b'~SerialNumber\x00'
        response_size = 1024
        cmd_response = self.__send_command(command, command_string, response_size)
        if cmd_response.get('status'):
            serialnumber = self.__data.split(b'=', 1)[-1].split(b'\x00')[0]
            serialnumber = serialnumber.replace(b'=', b'')
            return serialnumber.decode() # string?
        else:
            raise ZKErrorResponse("Can't read serial number")

    def get_platform(self):
        '''
        return the platform name
        '''
        command = const.CMD_OPTIONS_RRQ
        command_string = b'~Platform\x00'
        response_size = 1024

        cmd_response = self.__send_command(command, command_string, response_size)
        if cmd_response.get('status'):
            platform = self.__data.split(b'=', 1)[-1].split(b'\x00')[0]
            platform = platform.replace(b'=', b'')
            return platform.decode()
        else:
            raise ZKErrorResponse("Can't get platform")

    def get_mac(self):
        '''
        return the mac
        '''
        command = const.CMD_OPTIONS_RRQ
        command_string = b'MAC\x00'
        response_size = 1024

        cmd_response = self.__send_command(command, command_string, response_size)
        if cmd_response.get('status'):
            mac = self.__data.split(b'=', 1)[-1].split(b'\x00')[0]
            return mac.decode()
        else:
            raise ZKErrorResponse("can't get mac")

    def get_device_name(self):
        '''
        return the device name
        '''
        command = const.CMD_OPTIONS_RRQ
        command_string = b'~DeviceName\x00'
        response_size = 1024

        cmd_response = self.__send_command(command, command_string, response_size)
        if cmd_response.get('status'):
            device = self.__data.split(b'=', 1)[-1].split(b'\x00')[0]
            return device.decode()
        else:
            return "" #no name
            #raise ZKErrorResponse("can't read device name")

    def get_face_version(self):
        '''
        return the face version
        '''
        command = const.CMD_OPTIONS_RRQ
        command_string = b'ZKFaceVersion\x00'
        response_size = 1024

        cmd_response = self.__send_command(command, command_string, response_size)
        if cmd_response.get('status'):
            response = self.__data.split(b'=', 1)[-1].split(b'\x00')[0]
            return safe_cast(response, int, 0)  if response else 0
        else:
            return None

    def get_fp_version(self):
        '''
        return the fingerprint version
        '''
        command = const.CMD_OPTIONS_RRQ
        command_string = b'~ZKFPVersion\x00'
        response_size = 1024

        cmd_response = self.__send_command(command, command_string, response_size)
        if cmd_response.get('status'):
            response = self.__data.split(b'=', 1)[-1].split(b'\x00')[0]
            response = response.replace(b'=', b'')
            return safe_cast(response, int, 0) if response else 0
        else:
            return None
    def _clear_error(self, command_string=b''):
        """ clear ACK_error """
        cmd_response = self.__send_command(const.CMD_ACK_ERROR, command_string, 1024)
        # cmd_response['code'] shuld be CMD_ACK_UNKNOWN
        cmd_response = self.__send_command(const.CMD_ACK_UNKNOWN, command_string, 1024)
        cmd_response = self.__send_command(const.CMD_ACK_UNKNOWN, command_string, 1024)
        cmd_response = self.__send_command(const.CMD_ACK_UNKNOWN, command_string, 1024)
        
    def get_extend_fmt(self):
        '''
        determine extend fmt
        '''
        command = const.CMD_OPTIONS_RRQ
        command_string = b'~ExtendFmt\x00'
        response_size = 1024

        cmd_response = self.__send_command(command, command_string, response_size)
        if cmd_response.get('status'):
            fmt = (self.__data.split(b'=', 1)[-1].split(b'\x00')[0])
            #definitivo? seleccionar firmware aqui?
            return safe_cast(fmt, int, 0) if fmt else 0
        else:
            self._clear_error(command_string)
            return None
            #raise ZKErrorResponse("Can't read extend fmt")

    def get_user_extend_fmt(self):
        '''
        determine user extend fmt
        '''
        command = const.CMD_OPTIONS_RRQ
        command_string = b'~UserExtFmt\x00'
        response_size = 1024

        cmd_response = self.__send_command(command, command_string, response_size)
        if cmd_response.get('status'):
            fmt = (self.__data.split(b'=', 1)[-1].split(b'\x00')[0])
            #definitivo? seleccionar firmware aqui?
            return safe_cast(fmt, int, 0) if fmt else 0
        else:
            self._clear_error(command_string)
            return None

    def get_face_fun_on(self):
        '''
        determine extend fmt
        '''
        command = const.CMD_OPTIONS_RRQ
        command_string = b'FaceFunOn\x00'
        response_size = 1024

        cmd_response = self.__send_command(command, command_string, response_size)
        if cmd_response.get('status'):
            response = (self.__data.split(b'=', 1)[-1].split(b'\x00')[0])
            #definitivo? seleccionar firmware aqui?
            return safe_cast(response, int ,0) if response else 0
        else:
            self._clear_error(command_string)
            return None

    def get_compat_old_firmware(self):
        '''
        determine old firmware
        '''
        command = const.CMD_OPTIONS_RRQ
        command_string = b'CompatOldFirmware\x00'
        response_size = 1024

        cmd_response = self.__send_command(command, command_string, response_size)
        if cmd_response.get('status'):
            response = (self.__data.split(b'=', 1)[-1].split(b'\x00')[0])
            #definitivo? seleccionar firmware aqui?
            return safe_cast(response, int, 0) if response else 0
        else:
            self._clear_error(command_string)
            return None

    def get_network_params(self):
        ip = self.__address[0]
        mask = b''
        gate = b''
        cmd_response = self.__send_command(const.CMD_OPTIONS_RRQ, b'IPAddress\x00', 1024)
        if cmd_response.get('status'):
            ip = (self.__data.split(b'=', 1)[-1].split(b'\x00')[0])
        cmd_response = self.__send_command(const.CMD_OPTIONS_RRQ, b'NetMask\x00', 1024)
        if cmd_response.get('status'):
            mask = (self.__data.split(b'=', 1)[-1].split(b'\x00')[0])
        cmd_response = self.__send_command(const.CMD_OPTIONS_RRQ, b'GATEIPAddress\x00', 1024)
        if cmd_response.get('status'):
            gate = (self.__data.split(b'=', 1)[-1].split(b'\x00')[0])
        return {'ip': ip.decode(), 'mask': mask.decode(), 'gateway': gate.decode()}

    def get_pin_width(self):
        '''
        return the serial number
        '''
        command = const.CMD_GET_PINWIDTH
        command_string = b' P'
        response_size = 9
        cmd_response = self.__send_command(command, command_string, response_size)
        if cmd_response.get('status'):
            width = self.__data.split(b'\x00')[0]
            return bytearray(width)[0]
        else:
            raise ZKErrorResponse("can0t get pin width")

    def free_data(self):
        """ clear buffer"""
        command = const.CMD_FREE_DATA
        cmd_response = self.__send_command(command)
        if cmd_response.get('status'):
            return True
        else:
            raise ZKErrorResponse("can't free data")

    def read_sizes(self):
        """ read sizes """
        command = const.CMD_GET_FREE_SIZES
        response_size = 1024
        cmd_response = self.__send_command(command,b'', response_size)
        if cmd_response.get('status'):
            if self.verbose: print(codecs.encode(self.__data,'hex'))
            size = len(self.__data)
            if len(self.__data) >= 80:
                fields = unpack('20i', self.__data[:80])
                self.users = fields[4]
                self.fingers = fields[6]
                self.records = fields[8]
                self.dummy = fields[10] #???
                self.cards = fields[12]
                self.fingers_cap = fields[14]
                self.users_cap = fields[15]
                self.rec_cap = fields[16]
                self.fingers_av = fields[17]
                self.users_av = fields[18]
                self.rec_av = fields[19]
                self.__data = self.__data[80:]
            if len(self.__data) >= 12: #face info
                fields = unpack('3i', self.__data[:12]) #dirty hack! we need more information
                self.faces = fields[0]
                self.faces_cap = fields[2]
            return True
        else:
            raise ZKErrorResponse("can't read sizes")

    def unlock(self, time=3):
        '''
        :param time: define time in seconds
        :return:
        thanks to https://github.com/SoftwareHouseMerida/pyzk/
        '''
        command = const.CMD_UNLOCK
        command_string = pack("I",int(time)*10)
        cmd_response = self.__send_command(command, command_string)
        if cmd_response.get('status'):
            return True
        else:
            raise ZKErrorResponse("Can't open door")

    def __str__(self):
        """ for debug"""
        return "ZK %s://%s:%s users[%i]:%i/%i fingers:%i/%i, records:%i/%i faces:%i/%i" % (
            "tcp" if self.tcp else "udp", self.__address[0], self.__address[1],
            self.user_packet_size, self.users, self.users_cap,
            self.fingers, self.fingers_cap,
            self.records, self.rec_cap,
            self.faces, self.faces_cap
        )

    def restart(self):
        '''
        restart the device
        '''
        command = const.CMD_RESTART
        cmd_response = self.__send_command(command)
        if cmd_response.get('status'):
            return True
        else:
            raise ZKErrorResponse("can't restart device")

    def get_time(self):
        """get Device Time"""
        command = const.CMD_GET_TIME
        response_size = 1032
        cmd_response = self.__send_command(command, b'', response_size)
        if cmd_response.get('status'):
            return self.__decode_time(self.__data[:4])
        else:
            raise ZKErrorResponse("can't get time")

    def set_time(self, timestamp):
        """ set Device time (pass datetime object)"""
        command = const.CMD_SET_TIME
        command_string = pack(b'I', self.__encode_time(timestamp))
        cmd_response = self.__send_command(command, command_string)
        if cmd_response.get('status'):
            return True
        else:
            raise ZKErrorResponse("can't set time")

    def poweroff(self):
        '''
        shutdown the device
        '''
        command = const.CMD_POWEROFF
        command_string = b''
        response_size = 1032
        cmd_response = self.__send_command(command, command_string, response_size)
        if cmd_response.get('status'):
            return True
        else:
            raise ZKErrorResponse("can't poweroff")

    def refresh_data(self):
        '''
        shutdown the device
        '''
        command = const.CMD_REFRESHDATA
        cmd_response = self.__send_command(command)
        if cmd_response.get('status'):
            return True
        else:
            raise ZKErrorResponse("can't refresh data")

    def test_voice(self, index=0):
        '''
        play test voice
         0 acceso correcto / acceso correcto
         1 password incorrecto / clave incorrecta
         2 la memoria del terminal está llena / acceso denegado
         3 usuario invalido /codigo no valido
         4 intente de nuevo  por favor / intente de nuevo por favor *
         5 reintroduszca codigo de usuario /reintroduszca codigo
         6 memoria del terminal llena /-
         7 memoria de alm fich llena /-
         8 huella duplicada / huella duplicada
         9 acceso denegado / ya ha sido registrado
         10 *beep* / beep kuko
         11 el sistema vuelve al modo de verificacion / beep siren
         12 por favor coloque su dedo  o acerque tarjeta  /-
         13 acerca su tarjeta de nuevo  /beep bell
         14 excedido tiempo p esta operacion  /-
         15 coloque su dedo de nuevo  /-
         16 coloque su dedo por ultima vez  /-
         17 ATN numero de tarjeta está repetida  /-
         18 proceso de registro correcto *  /-
         19 borrado correcto /-
         20 Numero de usuario / ponga la caja de ojos
         21 ATN se ha llegado al max num usuarios /-
         22 verificacion de usuarios /-
         23 usuario no registrado /-
         24 ATN se ha llegado al num max de registros /-
         25 ATN la puerta no esta cerrada /-
         26 registro de usuarios /-
         27 borrado de usuarios /-
         28 coloque su dedo  /-
         29 registre la tarjeta de administrador /-
         30 0 /-
         31 1 /-
         32 2 /-
         33 3 /-
         34 4 /-
         35 5 /-
         36 6 /-
         37 7 /-
         38 8 /-
         39 9 /-
         40 PFV seleccione numero de usuario /-
         41 registrar /-
         42 operacion correcta /-
         43 PFV acerque su tarjeta /-
         43 la tarjeta ha sido registrada /-
         45 error en operacion /-
         46 PFV acerque tarjeta de administracion, p confirmacion /-
         47 descarga de fichajes /-
         48 descarga de usuarios /-
         49 carga de usuarios /-
         50 actualizan de firmware /-
         51 ejeuctar ficheros de configuracion /-
         52 confirmación de clave de acceso correcta /-
         53 error en operacion de tclado /-
         54 borrar todos los usuarios /-
         55 restaurar terminal con configuracion por defecto /-
         56 introduzca numero de usuario /-
         57 teclado bloqueado /-
         58 error en la gestión de la tarjeta  /-
         59 establezca una clave de acceso /-
         60 pulse el teclado  /-
         61 zona de accceso invalida /-
         62 acceso combinado invĺlido /-
         63 verificación multiusuario /-
         64 modo de verificación inválido /-
         65 - /-

        '''
        command = const.CMD_TESTVOICE
        command_string = pack("I", index)
        cmd_response = self.__send_command(command, command_string)
        if cmd_response.get('status'):
            return True
        else:
            return False #some devices doesn't support sound
            #raise ZKErrorResponse("can't test voice")

    def set_user(self, uid=None, name='', privilege=0, password='', group_id='', user_id='', card=0):
        '''
        create or update user by uid
        '''
        command = const.CMD_USER_WRQ
        if uid is None:
            uid = self.next_uid # keeps uid=0
            if not user_id:
                user_id = self.next_user_id # else...
        if not user_id:
            user_id = str(uid) #ZK6 needs uid2 == uid
        #TODO: check what happens if name is missing...
        if privilege not in [const.USER_DEFAULT, const.USER_ADMIN]:
            privilege = const.USER_DEFAULT
        privilege = int(privilege)
        if self.user_packet_size == 28: #self.firmware == 6:
            if not group_id:
                group_id = 0
            try:
                command_string = pack('HB5s8sIxBHI', uid, privilege, password.encode(self.encoding, errors='ignore'), name.encode(self.encoding, errors='ignore'), card, int(group_id), 0, int(user_id))
            except Exception as e:
                if self.verbose: print("s_h Error pack: %s" % e)
                if self.verbose: print("Error pack: %s" % sys.exc_info()[0])
                raise ZKErrorResponse("Can't pack user")
        else:
            name_pad = name.encode(self.encoding, errors='ignore').ljust(24, b'\x00')[:24]
            card_str = pack('i', int(card))[:4]
            command_string = pack('HB8s24s4sx7sx24s', uid, privilege, password.encode(self.encoding, errors='ignore'), name_pad, card_str, group_id.encode(), user_id.encode())
        response_size = 1024 #TODO check response?
        cmd_response = self.__send_command(command, command_string, response_size)
        if not cmd_response.get('status'):
            raise ZKErrorResponse("Can't set user")
        self.refresh_data()
        if self.next_uid == uid:
            self.next_uid += 1 # better recalculate again
        if self.next_user_id == user_id:
            self.next_user_id = str(self.next_uid)

    def save_user_template(self, user, fingers=[]):
        """ save user and template """
        #TODO: grabado global
        # armar paquete de huellas
        if not isinstance(user, User):
            #try uid
            users = self.get_users()
            tusers = list(filter(lambda x: x.uid==user, users))
            if len(tusers) == 1:
                user = tusers[0]
            else:
                tusers = list(filter(lambda x: x.user_id==str(user), users))
                if len(tusers) == 1:
                    user = tusers[0]
                else:
                    raise ZKErrorResponse("Can't find user")
        if isinstance(fingers, Finger):
            fingers = [fingers]
        fpack = b""
        table = b""
        fnum = 0x10 # possibly flag
        tstart = 0
        for finger in fingers:
            tfp = finger.repack_only()
            table += pack("<bHbI", 2, user.uid, fnum + finger.fid, tstart)
            tstart += len(tfp)
            fpack += tfp
        if self.user_packet_size == 28: #self.firmware == 6:
            upack = user.repack29()
        else: # 72
            upack = user.repack73()
        head = pack("III", len(upack), len(table), len(fpack))
        packet = head + upack + table + fpack
        self._send_with_buffer(packet)
        command = 110 # Unknown
        command_string = pack('<IHH', 12,0,8) # ??? write? WRQ user data?
        cmd_response = self.__send_command(command, command_string)
        if not cmd_response.get('status'):
            raise ZKErrorResponse("Can't save utemp")
        self.refresh_data()

    def _send_with_buffer(self, buffer):
        MAX_CHUNK = 1024
        size = len(buffer)
        #free_Data
        self.free_data()
        # send prepare_data
        command = const.CMD_PREPARE_DATA
        command_string = pack('I', size)
        cmd_response = self.__send_command(command, command_string)
        if not cmd_response.get('status'):
            raise ZKErrorResponse("Can't prepare data")
        remain = size % MAX_CHUNK
        packets = (size - remain) // MAX_CHUNK
        start = 0
        for _wlk in range(packets):
            self.__send_chunk(buffer[start:start+MAX_CHUNK])
            start += MAX_CHUNK
        if remain:
            self.__send_chunk(buffer[start:start+remain])

    def __send_chunk(self, command_string):
        command = const.CMD_DATA
        cmd_response = self.__send_command(command, command_string)
        if cmd_response.get('status'):
            return True #refres_data (1013)?
        else:
            raise ZKErrorResponse("Can't send chunk")

    def delete_user_template(self, uid=0, temp_id=0, user_id=''):
        """
        Delete specific template
        for tcp via user_id:
        """
        if self.tcp and user_id:
            command = 134 # unknown?
            command_string = pack('<24sB', str(user_id), temp_id)
            cmd_response = self.__send_command(command, command_string)
            #        users = list(filter(lambda x: x.uid==uid, users))
            if cmd_response.get('status'):
                return True #refres_data (1013)?
            else:
                return False # probably empty!
        if not uid:
            users = self.get_users()
            users = list(filter(lambda x: x.user_id==str(user_id), users))
            if not users:
                return False
            uid = users[0].uid
        command = const.CMD_DELETE_USERTEMP
        command_string = pack('hb', uid, temp_id)
        cmd_response = self.__send_command(command, command_string)
        #        users = list(filter(lambda x: x.uid==uid, users))
        if cmd_response.get('status'):
            return True #refres_data (1013)?
        else:
            return False # probably empty!

    def delete_user(self, uid=0, user_id=''):
        '''
        delete specific user by uid
        '''
        """if self.tcp: should work but not tested
            if  not user_id:
                #we need user_id (uid2)
                users = self.get_users()
                if len(users) == 1:
                    user_id = users[0].user_id
                else: #double? posibly empty
                    return False #can't enrool
            command = 133 #const.CMD_DELETE_USER_2
            command_string = pack('24s',str(user_id))
        else:"""
        if not uid:
            users = self.get_users()
            users = list(filter(lambda x: x.user_id==str(user_id), users))
            if not users:
                return False
            uid = users[0].uid
        command = const.CMD_DELETE_USER
        command_string = pack('h', uid)
        cmd_response = self.__send_command(command, command_string)
        if not cmd_response.get('status'):
            raise ZKErrorResponse("Can't delete user")
        self.refresh_data()
        if uid == (self.next_uid - 1):
            self.next_uid = uid # quick undo

    def get_user_template(self, uid, temp_id=0, user_id=''):
        """ ZKFinger VX10.0
            for tcp:
            command = const.CMD_USERTEMP_RRQ (doesn't work always)
            command_string = pack('hb', uid, temp_id)
        """
        if not uid:
            users = self.get_users()
            users = list(filter(lambda x: x.user_id==str(user_id), users))
            if not users:
                return False
            uid = users[0].uid
        for _retries in range(3):
            command = 88 # comando secreto!!! GET_USER_TEMPLATE
            command_string = pack('hb', uid, temp_id)
            response_size = 1024 + 8
            cmd_response = self.__send_command(command, command_string, response_size)
            data = self.__recieve_chunk()
            if data is not None:
                resp = data[:-1] # 01, valid byte?
                if resp[-6:] == b'\x00\x00\x00\x00\x00\x00': # padding? bug?
                    resp = resp[:-6]
                return Finger(uid, temp_id, 1, resp)
            if self.verbose: print ("retry get_user_template")
        else:
            if self.verbose: print ("Can't read/find finger")
            return None

    def get_templates(self):
        """ return array of all fingers """
        self.read_sizes() # last update
        if self.fingers == 0: #lazy
            return []
        templates = []
        templatedata, size = self.read_with_buffer(const.CMD_DB_RRQ, const.FCT_FINGERTMP)
        if size < 4:
            if self.verbose: print("WRN: no user data") # debug
            return []
        total_size = unpack('i', templatedata[0:4])[0]
        if self.verbose: print ("get template total size {}, size {} len {}".format(total_size, size, len(templatedata)))
        templatedata = templatedata[4:] #total size not used
        # ZKFinger VX10.0 the only finger firmware tested
        while total_size:
            #print ("total_size {}".format(total_size))
            size, uid, fid, valid = unpack('HHbb',templatedata[:6])
            template = unpack("%is" % (size-6), templatedata[6:size])[0]
            finger = Finger(uid, fid, valid, template)
            if self.verbose: print(finger) # test
            templates.append(finger)
            templatedata = templatedata[size:]
            total_size -= size
        return templates

    def get_users(self): #ALWAYS CALL TO GET correct user_packet_size
        """ return all user """
        self.read_sizes() # last update
        if self.users == 0: #lazy
            self.next_uid = 1
            self.next_user_id='1'
            return []
        users = []
        max_uid = 0
        userdata, size = self.read_with_buffer(const.CMD_USERTEMP_RRQ, const.FCT_USER)
        if self.verbose: print("user size {} (= {})".format(size, len(userdata)))
        if size <= 4:
            print("WRN: missing user data")# debug
            return []
        total_size = unpack("I",userdata[:4])[0]
        self.user_packet_size = total_size / self.users
        if not self.user_packet_size in [28, 72]:
            if self.verbose: print("WRN packet size would be  %i" % self.user_packet_size)
        userdata = userdata[4:]
        if self.user_packet_size == 28:
            while len(userdata) >= 28:
                uid, privilege, password, name, card, group_id, timezone, user_id = unpack('<HB5s8sIxBhI',userdata.ljust(28, b'\x00')[:28])
                if uid > max_uid: max_uid = uid
                password = (password.split(b'\x00')[0]).decode(self.encoding, errors='ignore')
                name = (name.split(b'\x00')[0]).decode(self.encoding, errors='ignore').strip()
                #card = unpack('I', card)[0] #or hex value?
                group_id = str(group_id)
                user_id = str(user_id)
                #TODO: check card value and find in ver8
                if not name:
                    name = "NN-%s" % user_id
                user = User(uid, name, privilege, password, group_id, user_id, card)
                users.append(user)
                if self.verbose: print("[6]user:",uid, privilege, password, name, card, group_id, timezone, user_id)
                userdata = userdata[28:]
        else:
            while len(userdata) >= 72:
                uid, privilege, password, name, card, group_id, user_id = unpack('<HB8s24sIx7sx24s', userdata.ljust(72, b'\x00')[:72])
                #u1 = int(uid[0].encode("hex"), 16)
                #u2 = int(uid[1].encode("hex"), 16)
                #uid = u1 + (u2 * 256)
                #privilege = int(privilege.encode("hex"), 16)
                password = (password.split(b'\x00')[0]).decode(self.encoding, errors='ignore')
                name = (name.split(b'\x00')[0]).decode(self.encoding, errors='ignore').strip()
                group_id = (group_id.split(b'\x00')[0]).decode(self.encoding, errors='ignore').strip()
                user_id = (user_id.split(b'\x00')[0]).decode(self.encoding, errors='ignore')
                if uid > max_uid: max_uid = uid
                #card = int(unpack('I', separator)[0])
                if not name:
                    name = "NN-%s" % user_id
                user = User(uid, name, privilege, password, group_id, user_id, card)
                users.append(user)
                userdata = userdata[72:]
        #get limits!
        max_uid += 1
        self.next_uid = max_uid
        self.next_user_id = str(max_uid)
        #re check
        while True:
            if any(u for u in users if u.user_id == self.next_user_id):
                max_uid += 1
                self.next_user_id = str(max_uid)
            else:
                break
        return users

    def cancel_capture(self):
        '''
        cancel capturing finger
        '''
        command = const.CMD_CANCELCAPTURE
        cmd_response = self.__send_command(command)
        return bool(cmd_response.get('status'))

    def verify_user(self):
        '''
        start verify finger mode (after capture)
        '''
        command = const.CMD_STARTVERIFY
        # uid = chr(uid % 256) + chr(uid >> 8)
<<<<<<< HEAD
        cmd_response = self.__send_command(command)
        if cmd_response.get('status'):
            return True
        else:
            raise ZKErrorResponse("Cant Verify")

    def reg_event(self, flags):
        """ reg events, """
        command = const.CMD_REG_EVENT
        command_string = pack ("I", flags)
        cmd_response = self.__send_command(command, command_string)
        if not cmd_response.get('status'):
            raise ZKErrorResponse("cant' reg events %i" % flags)

    def set_sdk_build_1(self):
        """ """
        command = const.CMD_OPTIONS_WRQ
        command_string = b"SDKBuild=1"
        cmd_response = self.__send_command(command, command_string)
        if not cmd_response.get('status'):
            return False #raise ZKErrorResponse("can't set sdk build ")
        return True

    def enroll_user(self, uid=0, temp_id=0, user_id=''):
=======
        cmd_response = self.__send_command(command=command)
        print cmd_response

    def enroll_user(self, uid=''):
>>>>>>> 7a8a847a
        '''
        start enroll user
        we need user_id (uid2)
        '''
        command = const.CMD_STARTENROLL
<<<<<<< HEAD
        done = False
        if  not user_id:
            #we need user_id (uid2)
            users = self.get_users()
            users = list(filter(lambda x: x.uid==uid, users))
            if len(users) >= 1:
                user_id = users[0].user_id
            else: #double? posibly empty
                return False #can't enroll
        if self.tcp:
            command_string = pack('<24sbb',str(user_id).encode(), temp_id, 1) # el 1 es misterio
        else:
            command_string = pack('<Ib', int(user_id), temp_id) #
        self.cancel_capture()
        cmd_response = self.__send_command(command, command_string)
        if not cmd_response.get('status'):
            raise ZKErrorResponse("Cant Enroll user #%i [%i]" %(uid, temp_id))
        #retorna rapido toca esperar un reg event
        self.__sock.settimeout(60)# default 1min for finger
        attempts = 3
        while attempts:
            if self.verbose: print("A:%i esperando primer regevent" % attempts)
            data_recv = self.__sock.recv(1032) # timeout? tarda bastante...
            self.__ack_ok()
            if self.verbose: print(codecs.encode(data_recv,'hex'))
            if self.tcp:
                if len(data_recv) > 16: #not empty
                    res = unpack("H", data_recv.ljust(24,b"\x00")[16:18])[0]
                    if self.verbose: print("res %i" % res)
                    if res == 0 or res == 6 or res == 4:
                        # 6 timeout, 4 mismatch error, 0 can't start(why?)
                        if self.verbose: print ("posible timeout  o reg Fallido")
                        break
            else:
                if len(data_recv) > 8: #not empty
                    res = unpack("H", data_recv.ljust(16,b"\x00")[8:10])[0]
                    if self.verbose: print("res %i" % res)
                    if res == 6 or res == 4:
                        if self.verbose: print ("posible timeout  o reg Fallido")
                        break
            if self.verbose: print ("A:%i esperando 2do regevent" % attempts)
            data_recv = self.__sock.recv(1032) # timeout? tarda bastante...
            self.__ack_ok()
            if self.verbose: print (codecs.encode(data_recv, 'hex'))
            if self.tcp:
                if len(data_recv) > 8: #not empty
                    res = unpack("H", data_recv.ljust(24,b"\x00")[16:18])[0]
                    if self.verbose: print("res %i" % res)
                    if res == 6 or res == 4:
                        if self.verbose: print ("posible timeout  o reg Fallido")
                        break
                    elif res == 0x64:
                        if self.verbose: print ("ok, continue?")
                        attempts -= 1
            else:
                if len(data_recv) > 8: #not empty
                    res = unpack("H", data_recv.ljust(16,b"\x00")[8:10])[0]
                    if self.verbose: print("res %i" % res)
                    if res == 6 or res == 4:
                        if self.verbose: print ("posible timeout  o reg Fallido")
                        break
                    elif res == 0x64:
                        if self.verbose: print ("ok, continue?")
                        attempts -= 1
        if attempts == 0:
            if self.verbose: print ("esperando 3er regevent")
            data_recv = self.__sock.recv(1032) # timeout? tarda bastante...
            self.__ack_ok()
            if self.verbose: print (codecs.encode(data_recv, 'hex'))
            if self.tcp:
                res = unpack("H", data_recv.ljust(24,b"\x00")[16:18])[0]
            else:
                res = unpack("H", data_recv.ljust(16,b"\x00")[8:10])[0]
            if self.verbose: print("res %i" % res)
            if res == 5:
                if self.verbose: print ("huella duplicada")
            if res == 6 or res == 4:
                if self.verbose: print ("posible timeout  o reg Fallido")
            if res  == 0:
                size = unpack("H", data_recv.ljust(16,b"\x00")[10:12])[0]
                pos = unpack("H", data_recv.ljust(16,b"\x00")[12:14])[0]
                if self.verbose: print("enroll ok", size, pos)
                done = True
        self.__sock.settimeout(self.__timeout)
        self.reg_event(0) # TODO: test
        self.cancel_capture()
        self.verify_user()
        return done

    def live_capture(self, new_timeout=10):# generator!
        """ try live capture of events"""
        was_enabled = self.is_enabled
        users = self.get_users()
        self.cancel_capture()
        self.verify_user()
        if not self.is_enabled:
            self.enable_device()
        self.reg_event(const.EF_ATTLOG) #0xFFFF
        self.__sock.settimeout(new_timeout) # default 1 minute test?
        self.end_live_capture = False
        while not self.end_live_capture:
            try:
                if self.verbose: print ("esperando event")
                data_recv = self.__sock.recv(1032)
                self.__ack_ok()
                if self.tcp:
                    size = unpack('<HHI', data_recv[:8])[2]
                    header = unpack('HHHH', data_recv[8:16])
                    data = data_recv[16:]
                else:
                    size = len(data_recv)
                    header = unpack('<4H', data_recv[:8])
                    data = data_recv[8:]
                if not header[0] == const.CMD_REG_EVENT:
                    if self.verbose: print("not event!")
                    continue # or raise error?
                if not len(data):
                    if self.verbose: print ("empty")
                    continue
                """if len (data) == 5:

                    continue"""
                if len(data) == 12: #class 1 attendance #TODO: RETEST ZK6
                    user_id, status, punch, timehex = unpack('<IBB6s', data)
                    user_id = str(user_id)
                    timestamp = self.__decode_timehex(timehex)
                    tuser = list(filter(lambda x: x.user_id == user_id, users))
                    if not tuser:
                        uid = int(user_id)
                    else:
                        uid = tuser[0].uid
                    yield Attendance(user_id, timestamp, status, punch, uid)#punch test?
                elif len(data) == 36: #class 2 attendance
                    user_id,  status, punch, timehex, res = unpack('<24sBB6sI', data)
                    user_id = (user_id.split(b'\x00')[0]).decode(errors='ignore')
                    timestamp = self.__decode_timehex(timehex)
                    tuser = list(filter(lambda x: x.user_id == user_id, users))
                    if not tuser:
                        uid = int(user_id)
                    else:
                        uid = tuser[0].uid
                    yield Attendance(user_id, timestamp, status, punch, uid)
                else:
                    if self.verbose: print (codecs.encode(data, 'hex')), len(data)
                    yield codecs.encode(data, 'hex')
            except timeout:
                if self.verbose: print ("time out")
                yield None # return to keep watching
            except (KeyboardInterrupt, SystemExit):
                if self.verbose: print ("break")
                break
        if self.verbose: print ("exit gracefully")
        self.__sock.settimeout(self.__timeout)
        self.reg_event(0) # TODO: test
        if not was_enabled:
            self.disable_device()

    def clear_data(self, clear_type=5): # FCT_USER
=======
        command_string = pack('2s', uid)
        
        checksum = 0
        session_id = self.__sesion_id
        reply_id = self.__reply_id
        response_size = 8
        cmd_response = self.__send_command(command, command_string, checksum, session_id, reply_id, response_size)
        print cmd_response
        
    def clear_data(self):
>>>>>>> 7a8a847a
        '''
        clear all data (include: user, attendance report, finger database )
        2 = FCT_FINGERTMP
        '''
        command = const.CMD_CLEAR_DATA
        command_string = pack("B", clear_type)
        cmd_response = self.__send_command(command, command_string)
        if cmd_response.get('status'):
            return True
        else:
            raise ZKErrorResponse("can't clear data")

    def __recieve_tcp_data(self, data_recv, size):
        """ data_recv, raw tcp packet
         must analyze tcp_length

         must return data, broken
         """
        data = []
        tcp_length = self.__test_tcp_top(data_recv) # tcp header
        if self.verbose: print ("tcp_length {}, size {}".format(tcp_length, size))
        if tcp_length <= 0:
            if self.verbose: print ("Incorrect tcp packet")
            return None, b""
        if (tcp_length - 8) < size: #broken on smaller DATAs
            if self.verbose: print ("tcp length too small... retrying")
            resp, bh = self.__recieve_tcp_data(data_recv, tcp_length - 8)
            data.append(resp)
            size -= len(resp)
            if self.verbose: print ("new tcp DATA packet to fill misssing {}".format(size))
            data_recv = bh + self.__sock.recv(size + 16 ) #ideal limit + header
            if self.verbose: print ("new tcp DATA starting with {} bytes".format(len(data_recv)))
            resp, bh = self.__recieve_tcp_data(data_recv, size)
            data.append(resp)
            if self.verbose: print ("for misssing {} recieved {} with extra {}".format(size, len(resp), len(bh)))
            return b''.join(data), bh
        recieved = len(data_recv)
        if self.verbose: print ("recieved {}, size {}".format(recieved, size))
        #if (tcp_length - 16) > (recieved - 16): #broken first DATA
        #    #reparse as more data packets?
        #    if self.verbose: print ("trying".format(recieved, size))
        #    _data, bh = self.__recieve_tcp_data(data_recv, tcp_length-16)
        #analize first response
        response = unpack('HHHH', data_recv[8:16])[0]
        if recieved >= (size + 32): #complete with ACK_OK included
            if response == const.CMD_DATA:
                resp = data_recv[16 : size + 16] # no ack?
                if self.verbose: print ("resp complete len {}".format(len(resp)))
                return resp, data_recv[size + 16:]
            else:
                if self.verbose: print("incorrect response!!! {}".format(response))
                return None, b"" #broken
        else: # response DATA incomplete (or missing ACK_OK)
            if self.verbose: print ("try DATA incomplete (actual valid {})".format(recieved-16))
            data.append(data_recv[16 : size + 16 ]) # w/o DATA tcp and header
            size -= recieved - 16 # w/o DATA tcp and header
            broken_header = b""
            if size < 0: #broken ack header?
                broken_header = data_recv[size:]
                if self.verbose: print ("broken", (broken_header).encode('hex')) #TODO python3
            if size > 0: #need raw data to complete
                data_recv = self.__recieve_raw_data(size)
                data.append(data_recv) # w/o tcp and header
            return b''.join(data), broken_header
            #get cmd_ack_ok on __rchunk


    def __recieve_raw_data(self, size):
        """ partial data ? """
        data = []
        if self.verbose: print ("expecting {} bytes raw data".format(size))
        while size > 0:
            data_recv = self.__sock.recv(size) #ideal limit?
            recieved = len(data_recv)
            if self.verbose: print ("partial recv {}".format(recieved))
            if recieved < 100 and self.verbose: print ("   recv {}".format(codecs.encode(data_recv, 'hex')))
            data.append(data_recv) # w/o tcp and header
            size -= recieved
            if self.verbose: print ("still need {}".format(size))
        return b''.join(data)

    def __recieve_chunk(self):
        """ recieve a chunk """
        if self.__response == const.CMD_DATA: # less than 1024!!!
            if self.tcp: #MUST CHECK TCP SIZE
                if self.verbose: print ("_rc_DATA! is {} bytes, tcp length is {}".format(len(self.__data), self.__tcp_length))
                if len(self.__data) < (self.__tcp_length - 8):
                    need = (self.__tcp_length - 8) - len(self.__data)
                    if self.verbose: print ("need more data: {}".format(need))
                    more_data = self.__recieve_raw_data(need)
                    return b''.join([self.__data, more_data])
                else: #enough data
                    if self.verbose: print ("Enough data")
                    return self.__data
            else: #UDP
                if self.verbose: print ("_rc len is {}".format(len(self.__data)))
                return self.__data #without headers
        elif self.__response == const.CMD_PREPARE_DATA:
            data = []
            size = self.__get_data_size() # from prepare data response...
            if self.verbose: print ("recieve chunk: prepare data size is {}".format(size))
            if self.tcp:
                if self.verbose: print ("recieve chunk: len data is {}".format(len(self.__data)))
                #ideally 8 bytes of PREPARE_DATA only...
                #but sometimes it comes with data...

                if len(self.__data) >= (8 + size): #prepare data with actual data! should be 8+size+32
                    data_recv = self.__data[8:] #  no need for more data! test, maybe -32
                else:
                    data_recv = self.__data[8:] + self.__sock.recv(size + 32) #could have two commands
                resp, broken_header = self.__recieve_tcp_data(data_recv, size)
                data.append(resp)
                # get CMD_ACK_OK
                if len(broken_header) < 16:
                    data_recv = broken_header + self.__sock.recv(16)
                else:
                    data_recv = broken_header
                #could be broken
                if len(data_recv) < 16:
                    print ("trying to complete broken ACK %s /16" % len(data_recv))
                    if self.verbose: print (data_recv.encode('hex')) #todo python3
                    data_recv += self.__sock.recv(16 - len(data_recv)) #TODO: CHECK HERE_!
                if not self.__test_tcp_top(data_recv):
                    if self.verbose: print ("invalid chunk tcp ACK OK")
                    return None #b''.join(data) # incomplete?
                response = unpack('HHHH', data_recv[8:16])[0]
                if response == const.CMD_ACK_OK:
                    if self.verbose: print ("chunk tcp ACK OK!")
                    return b''.join(data)
                if self.verbose: print("bad response %s" % data_recv)
                if self.verbose: print (codecs.encode(data,'hex'))
                return None

                return resp
            #else udp
            while True: #limitado por respuesta no por tamaño
                data_recv = self.__sock.recv(1024+8)
                response = unpack('<4H', data_recv[:8])[0]
                if self.verbose: print ("# packet response is: {}".format(response))
                if response == const.CMD_DATA:
                    data.append(data_recv[8:]) #header turncated
                    size -= 1024 #UDP
                elif response == const.CMD_ACK_OK:
                    break #without problem.
                else:
                    #truncado! continuar?
                    if self.verbose: print ("broken!")
                    break
                if self.verbose: print ("still needs %s" % size)
            return b''.join(data)
        else:
            if self.verbose: print ("invalid response %s" % self.__response)
            return None #("can't get user template")

    def __read_chunk(self, start, size):
        """ read a chunk from buffer """
        for _retries in range(3):
            command = 1504 #CMD_READ_BUFFER
            command_string = pack('<ii', start, size)
            if self.tcp:
                response_size = size + 32
            else:
                response_size = 1024 + 8
            cmd_response = self.__send_command(command, command_string, response_size)
            data = self.__recieve_chunk()
            if data is not None:
                return data
        else:
            raise ZKErrorResponse("can't read chunk %i:[%i]" % (start, size))

    def read_with_buffer(self, command, fct=0 ,ext=0):
        """ Test read info with buffered command (ZK6: 1503) """
        if self.tcp:
            MAX_CHUNK = 0xFFc0 #arbitrary, below 0x10008
        else:
            MAX_CHUNK = 16 * 1024
        command_string = pack('<bhii', 1, command, fct, ext)
        if self.verbose: print ("rwb cs", command_string)
        response_size = 1024
        data = []
        start = 0
        cmd_response = self.__send_command(1503, command_string, response_size)
        if not cmd_response.get('status'):
            raise ZKErrorResponse("RWB Not supported")
        if cmd_response['code'] == const.CMD_DATA:
            #direct!!! small!!!
            if self.tcp: #MUST CHECK TCP SIZE
                if self.verbose: print ("DATA! is {} bytes, tcp length is {}".format(len(self.__data), self.__tcp_length))
                if len(self.__data) < (self.__tcp_length - 8):
                    need = (self.__tcp_length - 8) - len(self.__data)
                    if self.verbose: print ("need more data: {}".format(need))
                    more_data = self.__recieve_raw_data(need)
                    return b''.join([self.__data, more_data]), len(self.__data) + len(more_data)
                else: #enough data
                    if self.verbose: print ("Enough data")
                    size = len(self.__data)
                    return self.__data, size
            else: #udp is direct
                size = len(self.__data)
                return self.__data, size
        #else ACK_OK with size
        size = unpack('I', self.__data[1:5])[0]  # extra info???
        if self.verbose: print ("size fill be %i" % size)
        remain = size % MAX_CHUNK
        packets = (size-remain) // MAX_CHUNK # should be size /16k
        if self.verbose: print ("rwb: #{} packets of max {} bytes, and extra {} bytes remain".format(packets, MAX_CHUNK, remain))
        for _wlk in range(packets):
            data.append(self.__read_chunk(start,MAX_CHUNK))
            start += MAX_CHUNK
        if remain:
            data.append(self.__read_chunk(start, remain))
            start += remain # Debug
        self.free_data()
        if self.verbose: print ("_read w/chunk %i bytes" % start)
        return b''.join(data), start

    def get_attendance(self):
        """ return attendance record """
        self.read_sizes()
        if self.records == 0: #lazy
            return []
        users = self.get_users()
        if self.verbose: print (users)
        attendances = []
        attendance_data, size = self.read_with_buffer(const.CMD_ATTLOG_RRQ)
        if size < 4:
            if self.verbose: print ("WRN: no attendance data") # debug
            return []
        total_size = unpack("I", attendance_data[:4])[0]
        record_size = total_size/self.records
        if self.verbose: print ("record_size is ", record_size)
        attendance_data = attendance_data[4:] #total size not used
        if record_size == 8 : #ultra old format
            while len(attendance_data) >= 8:#TODO RETEST ZK6!!!
                uid, status, timestamp, punch = unpack('HB4sB', attendance_data.ljust(8, b'\x00')[:8])
                if self.verbose: print (codecs.encode(attendance_data[:8], 'hex'))
                attendance_data = attendance_data[8:]
                tuser = list(filter(lambda x: x.uid == uid, users))
                if not tuser:
                    user_id = str(uid) #TODO revisar pq
                else:
                    user_id = tuser[0].user_id
                timestamp = self.__decode_time(timestamp)
                attendance = Attendance(user_id, timestamp, status, punch, uid) # punch?
                attendances.append(attendance)
        elif record_size == 16: # extended
            while len(attendance_data) >= 16: #TODO RETEST ZK6
                user_id, timestamp, status, punch, reserved, workcode = unpack('<I4sBB2sI', attendance_data.ljust(16, b'\x00')[:16])
                user_id = str(user_id)
                if self.verbose: print(codecs.encode(attendance_data[:16], 'hex'))
                attendance_data = attendance_data[16:]
                tuser = list(filter(lambda x: x.user_id == user_id, users))
                if not tuser:
                    if self.verbose: print("no uid {}", user_id)
                    uid = str(user_id)
                    tuser = list(filter(lambda x: x.uid == user_id, users)) # refix
                    if not tuser:
                        uid = str(user_id) #TODO revisar pq
                    else:
                        uid = tuser[0].uid
                        user_id = tuser[0].user_id
                else:
                    uid = tuser[0].uid
                timestamp = self.__decode_time(timestamp)
                attendance = Attendance(user_id, timestamp, status, punch, uid)
                attendances.append(attendance)
        else:
            while len(attendance_data) >= 40:
                uid, user_id, status, timestamp, punch, space = unpack('<H24sB4sB8s', attendance_data.ljust(40, b'\x00')[:40])
                if self.verbose: print (codecs.encode(attendance_data[:40], 'hex'))
                user_id = (user_id.split(b'\x00')[0]).decode(errors='ignore')
                timestamp = self.__decode_time(timestamp)
                #status = int(status.encode("hex"), 16)

                attendance = Attendance(user_id, timestamp, status, punch, uid)
                attendances.append(attendance)
                attendance_data = attendance_data[40:]
        return attendances


    def clear_attendance(self):
        '''
        clear all attendance record
        '''
        command = const.CMD_CLEAR_ATTLOG
        cmd_response = self.__send_command(command)
        if cmd_response.get('status'):
            return True
        else:
<<<<<<< HEAD
            raise ZKErrorResponse("can't clear response")
=======
            raise ZKErrorResponse("Invalid response")

    def set_time(self, time):
        """Set the time on the machine"""
        command = const.CMD_SET_TIME
        command_string = ''
        response_size = 8
        chksum = 0
        session_id = self.__sesion_id
        reply_id = self.__reply_id
        cmd_response = self.__send_command(command,command_string, chksum, session_id, reply_id, response_size)
        if cmd_response.get('status'):
            return True
        else:
            raise ZKErrorResponse("Invalid response")


def make_commkey(key, session_id, ticks=50):
    """take a password and session_id and scramble them to send to the time
    clock.
    copied from commpro.c - MakeKey"""
    key = int(key)
    session_id = int(session_id)
    k = 0
    for i in range(32):
        if (key & (1 << i)):
            k = (k << 1 | 1)
        else:
            k = k << 1
    k += session_id

    k = pack(b'I', k)
    k = unpack(b'BBBB', k)
    k = pack(
        b'BBBB',
        k[0] ^ ord('Z'),
        k[1] ^ ord('K'),
        k[2] ^ ord('S'),
        k[3] ^ ord('O'))
    k = unpack(b'HH', k)
    k = pack(b'HH', k[1], k[0])

    B = 0xff & ticks
    k = unpack(b'BBBB', k)
    k = pack(
        b'BBBB',
        k[0] ^ B,
        k[1] ^ B,
        B,
        k[3] ^ B)
    return k
>>>>>>> 7a8a847a
<|MERGE_RESOLUTION|>--- conflicted
+++ resolved
@@ -93,7 +93,6 @@
         self.client.settimeout(10) # fixed test
 
 class ZK(object):
-<<<<<<< HEAD
     """ Clase ZK """
     def __init__(self, ip, port=4370, timeout=60, password=0, force_udp=False, ommit_ping=False, verbose=False, encoding='UTF-8'):
         """ initialize instance """
@@ -153,19 +152,6 @@
         length = len(packet)
         top = pack('<HHI', const.MACHINE_PREPARE_DATA_1, const.MACHINE_PREPARE_DATA_2, length)
         return top + packet
-=======
-    is_connect = False
-
-    __data_recv = None
-    __sesion_id = 0
-    __reply_id = 0
-
-    def __init__(self, ip, port=4370, timeout=60,password=0):
-        self.__address = (ip, port)
-        self.__sock = socket(AF_INET, SOCK_DGRAM)
-        self.__sock.settimeout(timeout)
-        self.__password = password
->>>>>>> 7a8a847a
 
     def __create_header(self, command, command_string, session_id, reply_id):
         '''
@@ -335,7 +321,6 @@
         '''
         connect to the device
         '''
-<<<<<<< HEAD
         self.end_live_capture = False # jic
         if not self.ommit_ping and not self.helper.test_ping():
             raise ZKNetworkError("can't reach device (ping %s)" % self.__address[0])
@@ -351,22 +336,6 @@
             if self.verbose: print ("try auth")
             command_string = make_commkey(self.__password, self.__session_id)
             cmd_response = self.__send_command(const.CMD_AUTH, command_string)
-=======
-
-        command = const.CMD_CONNECT
-        command_string = ''
-        checksum = 0
-        session_id = 0
-        reply_id = const.USHRT_MAX - 1
-        response_size = 8
-
-        cmd_response = self.__send_command(command, command_string, checksum, session_id, reply_id, response_size)
-        self.__sesion_id = unpack('HHHH', self.__data_recv[:8])[2]
-        if cmd_response.get('code') == const.CMD_ACK_UNAUTH:
-            command_string = make_commkey(self.__password, self.__sesion_id)
-            cmd_response = self.__send_command(const.CMD_AUTH, command_string, checksum, self.__sesion_id,
-                                               self.__reply_id, response_size)
->>>>>>> 7a8a847a
         if cmd_response.get('status'):
             self.is_connect = True
             # set the session id
@@ -1118,7 +1087,6 @@
         '''
         command = const.CMD_STARTVERIFY
         # uid = chr(uid % 256) + chr(uid >> 8)
-<<<<<<< HEAD
         cmd_response = self.__send_command(command)
         if cmd_response.get('status'):
             return True
@@ -1143,18 +1111,11 @@
         return True
 
     def enroll_user(self, uid=0, temp_id=0, user_id=''):
-=======
-        cmd_response = self.__send_command(command=command)
-        print cmd_response
-
-    def enroll_user(self, uid=''):
->>>>>>> 7a8a847a
         '''
         start enroll user
         we need user_id (uid2)
         '''
         command = const.CMD_STARTENROLL
-<<<<<<< HEAD
         done = False
         if  not user_id:
             #we need user_id (uid2)
@@ -1313,18 +1274,6 @@
             self.disable_device()
 
     def clear_data(self, clear_type=5): # FCT_USER
-=======
-        command_string = pack('2s', uid)
-        
-        checksum = 0
-        session_id = self.__sesion_id
-        reply_id = self.__reply_id
-        response_size = 8
-        cmd_response = self.__send_command(command, command_string, checksum, session_id, reply_id, response_size)
-        print cmd_response
-        
-    def clear_data(self):
->>>>>>> 7a8a847a
         '''
         clear all data (include: user, attendance report, finger database )
         2 = FCT_FINGERTMP
@@ -1614,58 +1563,4 @@
         if cmd_response.get('status'):
             return True
         else:
-<<<<<<< HEAD
-            raise ZKErrorResponse("can't clear response")
-=======
-            raise ZKErrorResponse("Invalid response")
-
-    def set_time(self, time):
-        """Set the time on the machine"""
-        command = const.CMD_SET_TIME
-        command_string = ''
-        response_size = 8
-        chksum = 0
-        session_id = self.__sesion_id
-        reply_id = self.__reply_id
-        cmd_response = self.__send_command(command,command_string, chksum, session_id, reply_id, response_size)
-        if cmd_response.get('status'):
-            return True
-        else:
-            raise ZKErrorResponse("Invalid response")
-
-
-def make_commkey(key, session_id, ticks=50):
-    """take a password and session_id and scramble them to send to the time
-    clock.
-    copied from commpro.c - MakeKey"""
-    key = int(key)
-    session_id = int(session_id)
-    k = 0
-    for i in range(32):
-        if (key & (1 << i)):
-            k = (k << 1 | 1)
-        else:
-            k = k << 1
-    k += session_id
-
-    k = pack(b'I', k)
-    k = unpack(b'BBBB', k)
-    k = pack(
-        b'BBBB',
-        k[0] ^ ord('Z'),
-        k[1] ^ ord('K'),
-        k[2] ^ ord('S'),
-        k[3] ^ ord('O'))
-    k = unpack(b'HH', k)
-    k = pack(b'HH', k[1], k[0])
-
-    B = 0xff & ticks
-    k = unpack(b'BBBB', k)
-    k = pack(
-        b'BBBB',
-        k[0] ^ B,
-        k[1] ^ B,
-        B,
-        k[3] ^ B)
-    return k
->>>>>>> 7a8a847a
+            raise ZKErrorResponse("can't clear response")