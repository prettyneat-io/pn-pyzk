--- conflicted
+++ resolved
@@ -3,11 +3,7 @@
 
 setup(
     name='pyzk',
-<<<<<<< HEAD
     version='0.9',
-=======
-    version='0.6',
->>>>>>> 7a8a847a
     description='an unofficial library of zksoftware fingerprint device',
     url='https://github.com/fananimi/pyzk',
     author='Fanani M. Ihsan',
